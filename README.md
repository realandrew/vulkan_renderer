--- conflicted
+++ resolved
@@ -8,11 +8,10 @@
 
 Currently not licensed, I plan to license it under the MIT license once it's in a state I'm happy with.
 
-<<<<<<< HEAD
 ## Build Steps
 
 Using the standard `cargo build --release` is sufficient. However, you will need to copy the resources folder to the directory containing the built executable (likely `/target/release`) or the executable will panic due to not being able to find its runtime resources (textures and such).
-=======
+
 ## Platform support
 
 Windows has the most support as it's my main development system and the most used OS for desktop gamers. Specifically "modern" Windows which I currently consider as being Windows 10 and 11 (basically from 8.1+ but 8/8.1 has no usage). It should work fine on Windows 7 too but it's not tested on it.
@@ -23,5 +22,4 @@
 
 ### Mac OS
 
-Note, I had trouble getting this to run on Mac OS for awhile. I kept getting a linking error related to a lib called lvulkan. If you are using the LunarG SDK this can be fixed by selecting the "System Global Installation" component during install. This installs the system wide ICD, layers, and SDK tools to /usr/local.
->>>>>>> 1666da44
+Note, I had trouble getting this to run on Mac OS for awhile. I kept getting a linking error related to a lib called lvulkan. If you are using the LunarG SDK this can be fixed by selecting the "System Global Installation" component during install. This installs the system wide ICD, layers, and SDK tools to /usr/local.