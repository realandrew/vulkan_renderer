use ash::vk;
use ash::vk::DebugUtilsMessengerCreateInfoEXT;
use gpu_allocator::vulkan::*;
use image::GenericImageView;

#[cfg(any(target_os = "macos", target_os = "ios"))]
use ash::vk::{
  KhrGetPhysicalDeviceProperties2Fn, KhrPortabilityEnumerationFn, KhrPortabilitySubsetFn,
};

use super::surface::*;
use super::command_pool::*;
use super::queue::*;
use super::pipeline::*;
use super::swapchain::*;
use super::debug_utils::*;
use super::texture::*;
use super::physical_device::*;
use super::logical_device::*;
use super::renderable::*;
use super::render_pass::*;

// Stores what we need to use Vulkan to render our graphics (including the window)
pub struct VulkanApp {
  pub window: winit::window::Window,
  pub entry: ash::Entry,
  pub is_framebuffer_resized: bool,
  pub instance: ash::Instance,
  pub debug: std::mem::ManuallyDrop<VulkanDebugInfo>,
  pub surface: std::mem::ManuallyDrop<VulkanSurface>,
  pub physical_device: vk::PhysicalDevice,
  pub physical_device_properties: vk::PhysicalDeviceProperties,
  pub physical_device_features: vk::PhysicalDeviceFeatures,
  pub queue_families: QueueFamilies,
  pub queues: Queues,
  pub device: ash::Device,
  pub swapchain: VulkanSwapchain,
  pub renderpass: vk::RenderPass,
  pub pipelines: Vec<Pipeline>,
  pub pools: Pools,
  pub commandbuffers: Vec<vk::CommandBuffer>,
  pub allocator: std::mem::ManuallyDrop<Allocator>,
  pub renderables: Vec<Renderable>,
  pub textures: Vec<Texture>,
  pub descriptor_pool: vk::DescriptorPool,
  pub descriptor_sets_texture: Vec<vk::DescriptorSet>,
}

impl VulkanApp {
  pub fn init(window: winit::window::Window) -> Result<VulkanApp, Box<dyn std::error::Error>> {
      let entry = ash::Entry::linked(); // Statically link the Vulkan library at compile time

      let layer_names = vec!["VK_LAYER_KHRONOS_validation"]; // Enable the validation layer
      let instance = VulkanApp::init_instance(&entry, &layer_names, &window).0.expect("Failed to initialize instance!"); // Create the instance
      let debug = VulkanDebugInfo::init(&entry, &instance)?; // Create the debug info
      let surface = VulkanSurface::init(&window, &entry, &instance)?; // Create the surface

      // Find the most suitable physical device
      let (physical_device, physical_device_properties, physical_device_features) = PhysicalDevice::pick_physical_device(&instance).expect("No suitable physical device found!");

      // Find the most suitable queue families on the physical device
      let queue_families = QueueFamilies::init(&instance, physical_device, &surface)?;

      // Create the logical device
      let (logical_device, queues) = LogicalDevice::init_device_and_queues(&instance, physical_device, &queue_families, &layer_names)?;

      // Create the swapchain
      let mut swapchain = VulkanSwapchain::init(&instance, physical_device, &logical_device, &surface, &queue_families, &queues)?;

      // Create the render pass
      let renderpass = RenderPass::init_renderpass(&logical_device, physical_device, swapchain.surface_format.format)?;

      // Create the framebuffers
      swapchain.create_framebuffers(&logical_device, renderpass)?;

      // Create the pipelines
      let pipeline = Pipeline::init(&logical_device, &swapchain, &renderpass)?;
      let textured_pipeline = Pipeline::init_textured(&logical_device, &swapchain, &renderpass)?;

      // Create the command pools
      let pools = Pools::init(&logical_device, &queue_families)?;

      let buffer_device_address = false; // Check for and enable buffer device address support at creation time
      let allocator = Allocator::new(&AllocatorCreateDesc {
        instance: instance.clone(),
        device: logical_device.clone(),
        physical_device,
        debug_settings: Default::default(),
        buffer_device_address: buffer_device_address,  // Ideally, check the BufferDeviceAddressFeatures struct.
      }).expect("Failed to create allocator!");
      allocator.report_memory_leaks(log::Level::Info);

      // Create the command buffers (one for each framebuffer)
      let commandbuffers = VulkanApp::create_commandbuffers(&logical_device, &pools, swapchain.amount_of_images)?;

      let pipelines = vec![pipeline, textured_pipeline];

      // Descriptor layouts stuff
      let descriptor_pool_sizes = [
        /*vk::DescriptorPoolSize {
          ty: vk::DescriptorType::UNIFORM_BUFFER,
          descriptor_count: swapchain.amount_of_images as u32,
        },*/
          vk::DescriptorPoolSize {
          ty: vk::DescriptorType::COMBINED_IMAGE_SAMPLER,
          descriptor_count: swapchain.amount_of_images as u32,
        }
      ];

      let descriptor_pool_info = vk::DescriptorPoolCreateInfo::builder()
      .max_sets(swapchain.amount_of_images as u32)
      .pool_sizes(&descriptor_pool_sizes);

      let descriptor_pool = unsafe { logical_device.create_descriptor_pool(&descriptor_pool_info, None) }?;

      let desc_layouts_texture = vec![pipelines[1].descriptor_set_layouts[0]; swapchain.amount_of_images];
      let descriptor_set_allocate_info_texture = vk::DescriptorSetAllocateInfo::builder()
          .descriptor_pool(descriptor_pool)
          .set_layouts(&desc_layouts_texture);
      let descriptor_sets_texture = unsafe {
          logical_device.allocate_descriptor_sets(&descriptor_set_allocate_info_texture)
      }?;

      let app = VulkanApp {
        window,
        entry,
        is_framebuffer_resized: false,
        instance,
        debug: std::mem::ManuallyDrop::new(debug),
        surface: std::mem::ManuallyDrop::new(surface),
        physical_device,
        physical_device_properties,
        physical_device_features,
        queue_families,
        queues,
        device: logical_device,
        swapchain,
        renderpass,
        pipelines,
        pools,
        commandbuffers,
        allocator: std::mem::ManuallyDrop::new(allocator),
        renderables: vec![],
        textures: vec![],
        descriptor_pool,
        descriptor_sets_texture,
    };

      // Fill the command buffers
      app.fill_commandbuffers()?;

      Ok(app)
  }

  // Initialize Vulkan instance
  pub fn init_instance(entry: &ash::Entry, layer_names: &[&str], window: &winit::window::Window) -> (Result<ash::Instance, vk::Result>, DebugUtilsMessengerCreateInfoEXT) {
      let enginename = std::ffi::CString::new("Quasar Engine").unwrap(); // Create a CString with the name of the engine
      let appname = std::ffi::CString::new("Andrew's Vulkan Renderer").unwrap();

      // Set the application info
      let app_info = vk::ApplicationInfo::builder()
          .application_name(&appname)
          .application_version(vk::make_api_version(0, 0, 1, 0))
          .engine_name(&enginename)
          .engine_version(vk::make_api_version(0, 0, 1, 0))
          .api_version(vk::make_api_version(0, 1, 0, 106)); // Highest Vulkan version we intentionally support

      // Get info to enable validation layers
      let layer_names_c: Vec<std::ffi::CString> = layer_names
              .iter()
              .map(|&ln| std::ffi::CString::new(ln).unwrap())
              .collect();
      let layer_name_pointers: Vec<*const i8> = layer_names_c
          .iter()
          .map(|layer_name| layer_name.as_ptr())
          .collect();

      // Get info about which extensions to enable
      let mut extension_name_pointers: Vec<*const i8> =
          vec![
              ash::extensions::ext::DebugUtils::name().as_ptr(),
          ];
      let required_surface_extensions = ash_window::enumerate_required_extensions(&window).unwrap().iter().map(|ext| *ext).collect::<Vec<*const i8>>();
      extension_name_pointers.extend(required_surface_extensions.iter());

<<<<<<< HEAD
      println!("\n[Vulkan-render][info] Vulkan extensions in use: ");
=======
      #[cfg(any(target_os = "macos", target_os = "ios"))]
      {
        extension_name_pointers.push(KhrPortabilityEnumerationFn::name().as_ptr());
        extension_name_pointers.push(KhrGetPhysicalDeviceProperties2Fn::name().as_ptr()); // Required by VK_HKR_portability_subset
      }

      println!("Extensions in use: ");
>>>>>>> 1666da44
      for ext in extension_name_pointers.iter() {
          println!("\t{}", unsafe { std::ffi::CStr::from_ptr(*ext).to_str().unwrap() });
      }

      // Setup debug messenger for validation layers
      // TODO: Switch this to VulkanDebugInfo
      let mut debugcreateinfo = vk::DebugUtilsMessengerCreateInfoEXT {
          message_severity: vk::DebugUtilsMessageSeverityFlagsEXT::WARNING
              //| vk::DebugUtilsMessageSeverityFlagsEXT::VERBOSE
              //| vk::DebugUtilsMessageSeverityFlagsEXT::INFO
              | vk::DebugUtilsMessageSeverityFlagsEXT::ERROR,
          message_type: vk::DebugUtilsMessageTypeFlagsEXT::GENERAL
              | vk::DebugUtilsMessageTypeFlagsEXT::PERFORMANCE
              | vk::DebugUtilsMessageTypeFlagsEXT::VALIDATION,
          pfn_user_callback: Some(vulkan_debug_utils_callback),
          ..Default::default()
      };

      let create_flags = if cfg!(any(target_os = "macos", target_os = "ios")) {
        vk::InstanceCreateFlags::ENUMERATE_PORTABILITY_KHR
      } else {
        vk::InstanceCreateFlags::default()
      };

      // Actually create the Vulkan instance
      let create_info = vk::InstanceCreateInfo::builder()
          .push_next(&mut debugcreateinfo)
          .application_info(&app_info)
          .enabled_layer_names(&layer_name_pointers)
          .enabled_extension_names(&extension_name_pointers)
          .flags(create_flags);

      unsafe { (entry.create_instance(&create_info, None), debugcreateinfo) }
  }

  // Creates the desired number of command buffers
  pub fn create_commandbuffers(logical_device: &ash::Device, pools: &Pools, amount: usize) -> Result<Vec<vk::CommandBuffer>, vk::Result> {
      let command_buffer_allocate_info = vk::CommandBufferAllocateInfo::builder()
          .command_pool(pools.graphics_command_pool)
          .command_buffer_count(amount as u32);
          //.level(vk::CommandBufferLevel::PRIMARY);

      unsafe { logical_device.allocate_command_buffers(&command_buffer_allocate_info) }
  }

  pub fn draw_frame(&mut self) {
    self.swapchain.current_image = (self.swapchain.current_image + 1) % self.swapchain.amount_of_images as usize; // Acquire the next image in the swapchain

    let (image_index, _is_sub_optimal) = unsafe {
      let result = self.swapchain.swapchain_loader.acquire_next_image(
        self.swapchain.swapchain, // The swapchain to acquire an image from
        std::u64::MAX, // How long to wait for the image (nanoseconds)
        self.swapchain.image_available[self.swapchain.current_image], // The semaphore to signal when the image is ready to be used
        vk::Fence::null(), // A fence to signal when the image is acquired (must have either a semaphore or fence)
      );
      match result {
        Ok(image_index) => image_index,
        Err(vk_result) => match vk_result {
            vk::Result::ERROR_OUT_OF_DATE_KHR => {
                self.recreate_swapchain();
                return;
            }
            _ => panic!("Failed to acquire Swap Chain Image!"),
        },
      }
    };

    unsafe {
      // Wait for our fence to signal that we can render to the image
      self.device.wait_for_fences(
        &[self.swapchain.may_begin_drawing[self.swapchain.current_image]], // The fence to wait for
        true, // If true wait for all fences, if false wait for at least one fence
        std::u64::MAX, // How long to wait for the fences (nanoseconds)
      ).expect("Fence wait failed!");
    }

    // Begin rendering

    // Draw to the image
    let semaphores_available = [self.swapchain.image_available[self.swapchain.current_image]];
    let waiting_stages = [vk::PipelineStageFlags::COLOR_ATTACHMENT_OUTPUT];
    let semaphores_finished = [self.swapchain.rendering_finished[self.swapchain.current_image]];
    let commandbuffers = [self.commandbuffers[image_index as usize]];
    let submit_info = [vk::SubmitInfo::builder()
      .wait_semaphores(&semaphores_available)
      .wait_dst_stage_mask(&waiting_stages)
      .command_buffers(&commandbuffers)
      .signal_semaphores(&semaphores_finished)
      .build()];

    unsafe {
      // Reset the fence to signal that we can begin drawing to the image
      self.device.reset_fences(
        &[self.swapchain.may_begin_drawing[self.swapchain.current_image]], // The fences to reset
      ).expect("Fence reset failed!");

      self.device.queue_submit(
        self.queues.graphics_queue, 
        &submit_info, 
        self.swapchain.may_begin_drawing[self.swapchain.current_image],
      ).expect("Failed to submit command buffer!");
    }

    // Present the image
    let swapchains = [self.swapchain.swapchain];
    let indices = [image_index];
    let present_info = vk::PresentInfoKHR::builder()
      .wait_semaphores(&semaphores_finished)
      .swapchains(&swapchains)
      .image_indices(&indices);
    
    let result = unsafe { 
      self.swapchain.swapchain_loader.queue_present(self.queues.graphics_queue, &present_info) // TODO: Use a present queue here
    };

    let is_resized = match result {
      Ok(_) => self.is_framebuffer_resized,
      Err(vk_result) => match vk_result {
        vk::Result::ERROR_OUT_OF_DATE_KHR | vk::Result::SUBOPTIMAL_KHR => true,
        _ => panic!("Failed to present swapchain image!"),
      },
      _ => {
        panic!("Unhandled queue presentation error!");
      }
    };

    if is_resized {
      self.is_framebuffer_resized = false;
      self.recreate_swapchain();
    }
  }

  // TODO: There may be a small memory leak here. I saw this because when the window is resized a bunch of times memory usage goes up slightly without dropping.
  pub fn recreate_swapchain(&mut self) {
    println!("Waiting to recreate the swapchain!");

    // Recreate the swapchain
    unsafe {
      self.device
          .device_wait_idle()
          .expect("Failed to wait device idle (recreate swapchain)!")
    };

    println!("Recreating swapchain...");

    unsafe {
      // TODO: Track which buffer came from which pool
      self.device.free_command_buffers(self.pools.graphics_command_pool, &self.commandbuffers);

      self.pools.cleanup(&self.device); // Cleanup the command pool resources

      for pipe in &self.pipelines { // Cleanup the pipelines
        pipe.cleanup(&self.device);
      }

      RenderPass::cleanup_renderpass(&self.device, self.renderpass);
      self.swapchain.cleanup(&self.device); // Destroy the swapchain
    }

    println!("Swapchain cleanup completed, now recreating...");

    // Create the swapchain
    self.swapchain = VulkanSwapchain::init(&self.instance, self.physical_device, &self.device, &self.surface, &self.queue_families, &self.queues).expect("Failed to recreate swapchain [swapchain recreation].");

    // Create the render pass
    self.renderpass = RenderPass::init_renderpass(&self.device, self.physical_device, self.swapchain.surface_format.format).expect("Failed to recreate renderpass [swapchain recreation].");

    // Create the framebuffers
    self.swapchain.create_framebuffers(&self.device, self.renderpass).expect("Failed to recreate framebuffers [swapchain recreation].");

    // Create the pipeline
    
    let pipeline = Pipeline::init(&self.device, &self.swapchain, &self.renderpass).expect("Failed to recreate pipeline [swapchain recreation].");
    let textured_pipeline = Pipeline::init_textured(&self.device, &self.swapchain, &self.renderpass).expect("Failed to recreate textured pipeline [swapchain recreation].");
    let pipelines = vec![pipeline, textured_pipeline];
    self.pipelines = pipelines;

    // Create the command pools
    self.pools = Pools::init(&self.device, &self.queue_families).expect("Failed to recreate command pools [swapchain recreation].");

    // Create the command buffers (one for each framebuffer)
    self.commandbuffers = VulkanApp::create_commandbuffers(&self.device, &self.pools, self.swapchain.amount_of_images).expect("Failed to recreate commandbuffers [swapchain recreation].");

    // Fill the command buffers
    self.fill_commandbuffers().expect("Failed to fill commandbuffers [swapchain recreation].");

    println!("Swapchain recreated!");
  }

  // A method to actually perform our renderpass
  pub fn fill_commandbuffers(&self) -> Result<(), vk::Result> {
    unsafe {
      // Wait for our fence to signal that we can write to the command buffer
      self.device.wait_for_fences(
        &[self.swapchain.may_begin_drawing[self.swapchain.current_image]], // The fence to wait for
        true, // If true wait for all fences, if false wait for at least one fence
        std::u64::MAX, // How long to wait for the fences (nanoseconds)
      )?;
    }
    
    for (i, &commandbuffer) in self.commandbuffers.iter().enumerate() {
      let commandbuffer_begininfo = vk::CommandBufferBeginInfo::builder(); // Start recording a command buffer
      unsafe {
          self.device.begin_command_buffer(commandbuffer, &commandbuffer_begininfo)?; // Begin the command buffer
      }

      // Clear color
      let clear_values = [vk::ClearValue {
          color: vk::ClearColorValue {
              float32: [0.0, 0.0, 0.08, 1.0],
          },
      }];

      // Setup a renderpass
      let renderpass_begininfo = vk::RenderPassBeginInfo::builder()
        .render_pass(self.renderpass)
        .framebuffer(self.swapchain.framebuffers[i])
        .render_area(vk::Rect2D {
            offset: vk::Offset2D { x: 0, y: 0 },
            extent: self.swapchain.extent,
        })
        .clear_values(&clear_values);

      unsafe {
        // Start the renderpass
        self.device.cmd_begin_render_pass(
            commandbuffer,
            &renderpass_begininfo,
            vk::SubpassContents::INLINE, // Commands for the first subpass are provided inline, not in a secondary command buffer
        );

        for (_i, renderable) in self.renderables.iter().enumerate() {
          // Choose (bind) our graphics pipeline
          let pipeline =  match renderable.is_textured {
            true => {
              self.pipelines.get(1) // The textured pipeline is the second in the array. TODO: Add a name/id system to pipelines
            }, false => {
              self.pipelines.get(0) // The normal pipeline is the first in the array. TODO: Add a name/id system to pipelines
            }, _ => {
              panic!("Renderable missing is_textured value!")
            }
          }.expect("Failed to get renderable pipeline!");
          self.device.cmd_bind_pipeline(
            commandbuffer, 
            vk::PipelineBindPoint::GRAPHICS, 
            pipeline.pipeline,
          );
          
          if renderable.is_textured {
            self.device.cmd_bind_descriptor_sets(
              commandbuffer,
              vk::PipelineBindPoint::GRAPHICS,
              self.pipelines[1].layout,
              0,
              &[
                  //self.descriptor_sets_camera[index],
                  self.descriptor_sets_texture[i],
              ],
              &[],
            );
          }

          match &renderable.index_buffer {
            Some(index_buffer) => {
              // Bind the index buffer (unlike vertex buffers, can only have 1 index buffer bound at a time)
              self.device.cmd_bind_index_buffer(
                  commandbuffer,
                  index_buffer.get_buffer(),
                  0,
                  vk::IndexType::UINT32, // Can also be UINT16
              );

              // Draw the vertices
              for vb in &renderable.vertex_buffers {
                self.device.cmd_bind_vertex_buffers(
                    commandbuffer,
                    0,
                    &[vb.get_buffer()],
                    &[0],
              );
              self.device.cmd_draw_indexed(
                commandbuffer,
                index_buffer.get_indice_count(), // Num verts to draw
                1, // Not using instanced drawing
                0, // We start at the first index within the index buffer
                0, // We start at the first vertex in the vertex buffer
                0 // Not using instanced drawing so no offset here
              );
            }
            },
            None => {
              // Draw the vertices
              for vb in &renderable.vertex_buffers {
                self.device.cmd_bind_vertex_buffers(
                  commandbuffer,
                  0,
                  &[vb.get_buffer()],
                  &[0],
                );
                self.device.cmd_draw(
                  commandbuffer,
                  vb.get_vert_count(),
                  1,
                  0,
                  0,
                );
              }
            }
          }
        }

        // End the renderpass
        self.device.cmd_end_render_pass(commandbuffer);
        // End the command buffer
        self.device.end_command_buffer(commandbuffer)?;
      }
    }
    Ok(())
  }

  pub fn set_window_title(&self, title: &str) {
    self.window.set_title(title);
  }
}

impl Drop for VulkanApp {
  fn drop(&mut self) {
      unsafe {
          self.device.device_wait_idle().expect("Failed to wait for device idle!"); // Wait for the device to be idle before cleaning up

          self.device.free_descriptor_sets(self.descriptor_pool, &self.descriptor_sets_texture).expect("Failed to free texture descriptor sets!");
          self.device.destroy_descriptor_pool(self.descriptor_pool, None);

          for tex in &mut self.textures {
            tex.destroy(&self.device, &mut self.allocator);
          }

          for rb in &mut self.renderables {
            rb.destroy(&self.device, &mut self.allocator);
          }

          // TODO: Track which buffer came from which pool
          self.device.free_command_buffers(self.pools.graphics_command_pool, &self.commandbuffers);

          self.pools.cleanup(&self.device); // Cleanup the command pool resources

          for pipe in &self.pipelines { // Clean up pipelines
            pipe.cleanup(&self.device);
          }

          self.device.destroy_render_pass(self.renderpass, None); // Destroy the render pass
          self.swapchain.cleanup(&self.device); // Destroy the swapchain
          std::mem::ManuallyDrop::drop(&mut self.allocator); // Explicitly drop before destruction of device and instance.
          self.device.destroy_device(None); // Destroy the logical device
          std::mem::ManuallyDrop::drop(&mut self.surface); // Destroy the surfaces
          std::mem::ManuallyDrop::drop(&mut self.debug); // Destroy the debug info
          self.instance.destroy_instance(None) // Destroy the instance
      };
  }
}<|MERGE_RESOLUTION|>--- conflicted
+++ resolved
@@ -183,9 +183,8 @@
       let required_surface_extensions = ash_window::enumerate_required_extensions(&window).unwrap().iter().map(|ext| *ext).collect::<Vec<*const i8>>();
       extension_name_pointers.extend(required_surface_extensions.iter());
 
-<<<<<<< HEAD
-      println!("\n[Vulkan-render][info] Vulkan extensions in use: ");
-=======
+  	  println!("\n[Vulkan-render][info] Vulkan extensions in use: ");
+
       #[cfg(any(target_os = "macos", target_os = "ios"))]
       {
         extension_name_pointers.push(KhrPortabilityEnumerationFn::name().as_ptr());
@@ -193,7 +192,6 @@
       }
 
       println!("Extensions in use: ");
->>>>>>> 1666da44
       for ext in extension_name_pointers.iter() {
           println!("\t{}", unsafe { std::ffi::CStr::from_ptr(*ext).to_str().unwrap() });
       }
